name: PR check
on:
  pull_request:
    branches:
      - main
      - develop
<<<<<<< HEAD
      - 'v*-beta'
=======
      - beta
>>>>>>> 4a2a40f9

jobs:
  tests:
    name: Run test ${{ matrix.name }}
    runs-on: ubuntu-latest
    services:
      devnet:
        image: shardlabs/starknet-devnet:0.4.0-seed0
        ports:
          - 5050:5050

    strategy:
      max-parallel: 1 # needed until we get a seperate account for the rpc provider, until then running them in parallel would result in a nonce issue
      matrix:
        name: [sequencer-devnet, rpc-devnet]
        include:
          - name: sequencer-devnet
            TEST_PROVIDER_BASE_URL: http://127.0.0.1:5050/
          - name: rpc-devnet
            TEST_RPC_URL: http://127.0.0.1:5050/rpc
    env:
      TEST_PROVIDER_BASE_URL: ${{ matrix.TEST_PROVIDER_BASE_URL }}
      TEST_RPC_URL: ${{ matrix.TEST_RPC_URL }}

    steps:
      - uses: actions/checkout@v3
      - uses: actions/setup-node@v3
        with:
          node-version: lts/*
          cache: 'npm'
      - run: npm ci --ignore-scripts
      - run: npm test<|MERGE_RESOLUTION|>--- conflicted
+++ resolved
@@ -4,11 +4,7 @@
     branches:
       - main
       - develop
-<<<<<<< HEAD
-      - 'v*-beta'
-=======
       - beta
->>>>>>> 4a2a40f9
 
 jobs:
   tests:
