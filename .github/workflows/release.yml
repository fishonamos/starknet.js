--- conflicted
+++ resolved
@@ -15,25 +15,6 @@
         ports:
           - 5050:5050
 
-<<<<<<< HEAD
-    steps:
-      - uses: actions/checkout@v2
-      - name: Use Node.js 14
-        uses: actions/setup-node@v2
-        with:
-          node-version: lts/*
-          cache: 'yarn'
-      - run: yarn install --frozen-lockfile
-      - run: yarn build --if-present
-
-      - uses: actions/upload-artifact@v2
-        with:
-          name: build
-          path: dist
-
-  tests:
-=======
->>>>>>> d336dd4a
     strategy:
       max-parallel: 1 # needed until we get a seperate account for the rpc provider, until then running them in parallel would result in a nonce issue
       matrix:
@@ -58,15 +39,9 @@
       - uses: actions/setup-node@v3
         with:
           node-version: lts/*
-<<<<<<< HEAD
           cache: 'yarn'
-      - run: yarn install --frozen-lockfile
+      - run: yarn install --frozen-lockfile --ignore-scripts
       - run: yarn test
-=======
-          cache: 'npm'
-      - run: npm ci --ignore-scripts
-      - run: npm test
->>>>>>> d336dd4a
 
   release:
     name: Release
@@ -77,16 +52,8 @@
       - uses: actions/setup-node@v3
         with:
           node-version: lts/*
-<<<<<<< HEAD
           cache: 'yarn'
       - run: yarn install --frozen-lockfile
-      - uses: actions/download-artifact@v2
-        with:
-          name: build
-=======
-          cache: 'npm'
-      - run: npm ci
->>>>>>> d336dd4a
       - env:
           GITHUB_TOKEN: ${{ secrets.GITHUB_TOKEN }}
           NPM_TOKEN: ${{ secrets.NPM_TOKEN }}
