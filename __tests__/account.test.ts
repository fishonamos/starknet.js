import { isBN } from 'bn.js';

import typedDataExample from '../__mocks__/typedDataExample.json';
import { Account, Contract, Provider, number, stark } from '../src';
<<<<<<< HEAD
import { parseUDCEvent } from '../src/utils/events';
import { feeTransactionVersion } from '../src/utils/hash';
import { cleanHex, hexToDecimalString, toBN } from '../src/utils/number';
=======
import { getKeyPair, sign } from '../src/utils/ellipticCurve';
import { feeTransactionVersion, pedersen } from '../src/utils/hash';
import { hexToDecimalString, toBN } from '../src/utils/number';
>>>>>>> d4450486
import { encodeShortString } from '../src/utils/shortString';
import { randomAddress } from '../src/utils/stark';
import {
  compiledErc20,
  compiledNamingContract,
  compiledStarknetId,
  compiledTestDapp,
  erc20ClassHash,
  getTestAccount,
  getTestProvider,
} from './fixtures';

describe('deploy and test Wallet', () => {
  const provider = getTestProvider();
  const account = getTestAccount(provider);
  let erc20: Contract;
  let erc20Address: string;
  let dapp: Contract;

  beforeAll(async () => {
    expect(account).toBeInstanceOf(Account);

    const declareDeploy = await account.declareDeploy({
      contract: compiledErc20,
      classHash: '0x54328a1075b8820eb43caf0caa233923148c983742402dcfc38541dd843d01a',
      constructorCalldata: [
        encodeShortString('Token'),
        encodeShortString('ERC20'),
        account.address,
      ],
    });

    erc20Address = declareDeploy.deploy.contract_address;
    erc20 = new Contract(compiledErc20.abi, erc20Address, provider);

    const x = await erc20.balanceOf(account.address);

    expect(number.toBN(x[0].low).toString()).toStrictEqual(number.toBN(1000).toString());

    const dappResponse = await account.declareDeploy({
      contract: compiledTestDapp,
      classHash: '0x04367b26fbb92235e8d1137d19c080e6e650a6889ded726d00658411cc1046f5',
    });

    dapp = new Contract(compiledTestDapp.abi, dappResponse.deploy.contract_address!, provider);
  });

  test('estimate fee', async () => {
    const innerInvokeEstFeeSpy = jest.spyOn(account.signer, 'signTransaction');
    const { overall_fee } = await account.estimateInvokeFee({
      contractAddress: erc20Address,
      entrypoint: 'transfer',
      calldata: [erc20.address, '10', '0'],
    });
    expect(isBN(overall_fee)).toBe(true);
    expect(innerInvokeEstFeeSpy.mock.calls[0][1].version).toBe(feeTransactionVersion);
    innerInvokeEstFeeSpy.mockClear();
  });

  test('read balance of wallet', async () => {
    const x = await erc20.balanceOf(account.address);

    expect(number.toBN(x[0].low).toString()).toStrictEqual(number.toBN(1000).toString());
  });

  test('execute by wallet owner', async () => {
    const { transaction_hash } = await account.execute({
      contractAddress: erc20Address,
      entrypoint: 'transfer',
      calldata: [erc20.address, '10', '0'],
    });

    await provider.waitForTransaction(transaction_hash, undefined, ['ACCEPTED_ON_L2']);
  });

  test('read balance of wallet after transfer', async () => {
    const { balance } = await erc20.balanceOf(account.address);

    expect(balance.low).toStrictEqual(toBN(990));
  });

  test('execute with custom nonce', async () => {
    const result = await account.getNonce();
    const nonce = toBN(result).toNumber();
    const { transaction_hash } = await account.execute(
      {
        contractAddress: erc20Address,
        entrypoint: 'transfer',
        calldata: [account.address, '10', '0'],
      },
      undefined,
      { nonce }
    );

    await provider.waitForTransaction(transaction_hash);
  });

  test('execute multiple transactions', async () => {
    const { transaction_hash } = await account.execute([
      {
        contractAddress: dapp.address,
        entrypoint: 'set_number',
        calldata: ['47'],
      },
      {
        contractAddress: dapp.address,
        entrypoint: 'increase_number',
        calldata: ['10'],
      },
    ]);

    await provider.waitForTransaction(transaction_hash, undefined, ['ACCEPTED_ON_L2']);

    const response = await dapp.get_number(account.address);
    expect(toBN(response.number as string).toString()).toStrictEqual('57');
  });

  test('sign and verify offchain message fail', async () => {
    const signature = await account.signMessage(typedDataExample);
    // change the signature to make it invalid
    signature[0] += '123';
    expect(await account.verifyMessage(typedDataExample, signature)).toBe(false);
  });

  test('sign and verify offchain message', async () => {
    const signature = await account.signMessage(typedDataExample);
    expect(await account.verifyMessage(typedDataExample, signature)).toBe(true);
  });

  describe('Contract interaction with Account', () => {
    const wallet = stark.randomAddress();

    beforeAll(async () => {
      const mintResponse = await account.execute({
        contractAddress: erc20Address,
        entrypoint: 'mint',
        calldata: [wallet, '1000', '0'],
      });

      await provider.waitForTransaction(mintResponse.transaction_hash);
    });

    test('change from provider to account', async () => {
      expect(erc20.providerOrAccount instanceof Provider);
      erc20.connect(account);
      expect(erc20.providerOrAccount instanceof Account);
    });

    test('estimate gas fee for `mint`', async () => {
      const res = await erc20.estimateFee.mint(wallet, ['10', '0']);
      expect(res).toHaveProperty('overall_fee');
    });

    test('Declare ERC20 contract', async () => {
      const declareTx = await account.declare({
        contract: compiledErc20,
        classHash: '0x54328a1075b8820eb43caf0caa233923148c983742402dcfc38541dd843d01a',
      });
      await provider.waitForTransaction(declareTx.transaction_hash);

      expect(declareTx.class_hash).toBeDefined();
    });

    test('Get the stark name of the account and account from stark name (using starknet.id)', async () => {
      // Deploy naming contract
      const namingResponse = await account.declareDeploy({
        contract: compiledNamingContract,
        classHash: '0x3f2f8c80ab2d404bcfb4182e8528708e4efa2c646dd711bdd7b721ecc6111f7',
      });
      const namingAddress = namingResponse.deploy.contract_address;

      // Deploy Starknet id contract
      const idResponse = await account.declareDeploy({
        contract: compiledStarknetId,
        classHash: '0x1eb5a8308760d82321cb3ee8967581bb1d38348c7d2f082a07580040c52217c',
      });
      const idAddress = idResponse.deploy.contract_address;

      // Create signature from private key
      const whitelistingPublicKey =
        '1893860513534673656759973582609638731665558071107553163765293299136715951024';
      const whitelistingPrivateKey =
        '301579081698031303837612923223391524790804435085778862878979120159194507372';
      const hashed = pedersen([
        pedersen([toBN('18925'), toBN('1922775124')]),
        toBN(hexToDecimalString(account.address)),
      ]);
      const keyPair = getKeyPair(toBN(whitelistingPrivateKey));
      const signed = sign(keyPair, hashed);

      const { transaction_hash } = await account.execute([
        {
          contractAddress: namingAddress,
          entrypoint: 'initializer',
          calldata: [
            idAddress, // starknetid_contract_addr
            '0', // pricing_contract_addr
            account.address, // admin
            whitelistingPublicKey, // whitelisting_key
            '0', // l1_contract
          ],
        },
        {
          contractAddress: idAddress,
          entrypoint: 'mint',
          calldata: ['1'], // TokenId
        },
        {
          contractAddress: namingAddress,
          entrypoint: 'whitelisted_mint',
          calldata: [
            '18925', // Domain encoded "ben"
            '1922775124', // Expiry
            '1', // Starknet id linked
            account.address, // receiver_address
            signed[0], // sig 0 for whitelist
            signed[1], // sig 1 for whitelist
          ],
        },
        {
          contractAddress: namingAddress,
          entrypoint: 'set_address_to_domain',
          calldata: [
            '1', // length
            '18925', // Domain encoded "ben"
          ],
        },
      ]);

      await provider.waitForTransaction(transaction_hash);

      const address = await account.getAddressFromStarkName('ben.stark', namingAddress);
      expect(hexToDecimalString(address as string)).toEqual(hexToDecimalString(account.address));

      const name = await account.getStarkName(namingAddress);
      expect(name).toEqual('ben.stark');
    });
  });

  describe('Declare and UDC Deploy Flow', () => {
    test('ERC20 Declare', async () => {
      const declareTx = await account.declare({
        classHash: erc20ClassHash,
        contract: compiledErc20,
      });

      await provider.waitForTransaction(declareTx.transaction_hash);

      expect(declareTx).toHaveProperty('class_hash');
      expect(hexToDecimalString(declareTx.class_hash)).toEqual(hexToDecimalString(erc20ClassHash));
    });

    test('UDC DeployContract', async () => {
      const deployResponse = await account.deployContract({
        classHash: erc20ClassHash,
        constructorCalldata: [
          encodeShortString('Token'),
          encodeShortString('ERC20'),
          account.address,
        ],
      });

      expect(deployResponse.contract_address).toBeDefined();
      expect(deployResponse.transaction_hash).toBeDefined();
      expect(deployResponse.address).toBeDefined();
      expect(deployResponse.deployer).toBeDefined();
      expect(deployResponse.unique).toBeDefined();
      expect(deployResponse.classHash).toBeDefined();
      expect(deployResponse.calldata_len).toBeDefined();
      expect(deployResponse.calldata).toBeDefined();
      expect(deployResponse.salt).toBeDefined();
    });

    test('UDC Deploy unique', async () => {
      const salt = randomAddress(); // use random salt

      const deployment = await account.deploy({
        classHash: erc20ClassHash,
        constructorCalldata: [
          encodeShortString('Token'),
          encodeShortString('ERC20'),
          account.address,
        ],
        salt,
        unique: true,
      });
      expect(deployment).toHaveProperty('transaction_hash');

      // check pre-calculated address
      const txReceipt = await provider.waitForTransaction(deployment.transaction_hash);
      const udcEvent = parseUDCEvent(txReceipt);
      expect(cleanHex(deployment.contract_address[0])).toBe(cleanHex(udcEvent.contract_address));
    });

    test('UDC Deploy non-unique', async () => {
      const salt = randomAddress(); // use random salt

      const deployment = await account.deploy({
        classHash: erc20ClassHash,
        constructorCalldata: [
          encodeShortString('Token'),
          encodeShortString('ERC20'),
          account.address,
        ],
        salt,
        unique: false,
      });
      expect(deployment).toHaveProperty('transaction_hash');

      // check pre-calculated address
      const txReceipt = await provider.waitForTransaction(deployment.transaction_hash);
      const udcEvent = parseUDCEvent(txReceipt);
      expect(cleanHex(deployment.contract_address[0])).toBe(cleanHex(udcEvent.contract_address));
    });

    test('UDC multi Deploy', async () => {
      // TODO: add test with multiple deploys
      const deployments = await account.deploy([
        {
          classHash: '0x04367b26fbb92235e8d1137d19c080e6e650a6889ded726d00658411cc1046f5',
        },
        {
          classHash: erc20ClassHash,
          constructorCalldata: [
            encodeShortString('Token'),
            encodeShortString('ERC20'),
            account.address,
          ],
        },
      ]);
      expect(deployments).toHaveProperty('transaction_hash');
      expect(deployments.contract_address[0]).toBeDefined();
      expect(deployments.contract_address[1]).toBeDefined();
    });
  });
});<|MERGE_RESOLUTION|>--- conflicted
+++ resolved
@@ -2,15 +2,10 @@
 
 import typedDataExample from '../__mocks__/typedDataExample.json';
 import { Account, Contract, Provider, number, stark } from '../src';
-<<<<<<< HEAD
+import { getKeyPair, sign } from '../src/utils/ellipticCurve';
 import { parseUDCEvent } from '../src/utils/events';
-import { feeTransactionVersion } from '../src/utils/hash';
+import { feeTransactionVersion, pedersen } from '../src/utils/hash';
 import { cleanHex, hexToDecimalString, toBN } from '../src/utils/number';
-=======
-import { getKeyPair, sign } from '../src/utils/ellipticCurve';
-import { feeTransactionVersion, pedersen } from '../src/utils/hash';
-import { hexToDecimalString, toBN } from '../src/utils/number';
->>>>>>> d4450486
 import { encodeShortString } from '../src/utils/shortString';
 import { randomAddress } from '../src/utils/stark';
 import {
