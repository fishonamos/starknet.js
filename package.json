--- conflicted
+++ resolved
@@ -1,10 +1,6 @@
 {
   "name": "starknet",
-<<<<<<< HEAD
-  "version": "5.25.0",
-=======
   "version": "6.0.0-beta.12",
->>>>>>> 42efef24
   "description": "JavaScript library for Starknet",
   "main": "dist/index.js",
   "module": "dist/index.mjs",
