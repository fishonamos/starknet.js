import { Signature } from 'micro-starknet';

import { UDC, ZERO } from '../constants';
import { ProviderInterface, ProviderOptions } from '../provider';
import { Provider } from '../provider/default';
import { BlockIdentifier } from '../provider/utils';
import { Signer, SignerInterface } from '../signer';
import {
  Abi,
  AllowArray,
  Call,
  DeclareContractPayload,
  DeclareContractResponse,
  DeclareDeployContractPayload,
  DeclareDeployUDCResponse,
  DeployAccountContractPayload,
  DeployContractResponse,
  DeployContractUDCResponse,
  EstimateFee,
  EstimateFeeAction,
  EstimateFeeDetails,
  InvocationsDetails,
  InvocationsSignerDetails,
  InvokeFunctionResponse,
  MultiDeployContractResponse,
  UniversalDeployerContractPayload,
} from '../types';
import { parseUDCEvent } from '../utils/events';
import {
  calculateContractAddressFromHash,
  feeTransactionVersion,
  pedersen,
  transactionVersion,
} from '../utils/hash';
import { BigNumberish, toBigInt, toCairoBool, toHex } from '../utils/number';
import { parseContract } from '../utils/provider';
import { compileCalldata, estimatedFeeToMaxFee, randomAddress } from '../utils/stark';
import { getStarknetIdContract, useDecoded, useEncoded } from '../utils/starknetId';
import { fromCallsToExecuteCalldata } from '../utils/transaction';
import { TypedData, getMessageHash } from '../utils/typedData';
import { AccountInterface } from './interface';

export class Account extends Provider implements AccountInterface {
  public signer: SignerInterface;

  public address: string;

  constructor(
    providerOrOptions: ProviderOptions | ProviderInterface,
    address: string,
    keyPairOrSigner: Uint8Array | string | SignerInterface
  ) {
    super(providerOrOptions);
    this.address = address.toLowerCase();
    this.signer =
      typeof keyPairOrSigner === 'string' || keyPairOrSigner instanceof Uint8Array
        ? new Signer(keyPairOrSigner)
        : keyPairOrSigner;
  }

  public async getNonce(blockIdentifier?: BlockIdentifier): Promise<BigNumberish> {
    return super.getNonceForAddress(this.address, blockIdentifier);
  }

  public async getStarkName(StarknetIdContract?: string): Promise<string | Error> {
    const chainId = await this.getChainId();
    const contract = StarknetIdContract ?? getStarknetIdContract(chainId);

    try {
      const hexDomain = await this.callContract({
        contractAddress: contract,
        entrypoint: 'address_to_domain',
        calldata: compileCalldata({
          address: this.address,
        }),
      });
      const decimalDomain = hexDomain.result.map((element) => toBigInt(element)).slice(1);

      const stringDomain = useDecoded(decimalDomain);

      return stringDomain;
    } catch {
      return Error('Could not get stark name');
    }
  }

  public async getAddressFromStarkName(
    name: string,
    StarknetIdContract?: string
  ): Promise<string | Error> {
    const chainId = await this.getChainId();
    const contract = StarknetIdContract ?? getStarknetIdContract(chainId);

    try {
      const addressData = await this.callContract({
        contractAddress: contract,
        entrypoint: 'domain_to_address',
        calldata: compileCalldata({
          domain: [useEncoded(name.replace('.stark', '')).toString(10)],
        }),
      });

      return addressData.result[0];
    } catch {
      return Error('Could not get address from stark name');
    }
  }

  public async estimateFee(
    calls: AllowArray<Call>,
    estimateFeeDetails?: EstimateFeeDetails | undefined
  ): Promise<EstimateFee> {
    return this.estimateInvokeFee(calls, estimateFeeDetails);
  }

  public async estimateInvokeFee(
    calls: AllowArray<Call>,
    { nonce: providedNonce, blockIdentifier }: EstimateFeeDetails = {}
  ): Promise<EstimateFee> {
    const transactions = Array.isArray(calls) ? calls : [calls];
    const nonce = toBigInt(providedNonce ?? (await this.getNonce()));
    const version = toBigInt(feeTransactionVersion);
    const chainId = await this.getChainId();

    const signerDetails: InvocationsSignerDetails = {
      walletAddress: this.address,
      nonce,
      maxFee: 0,
      version,
      chainId,
    };

    const signature = await this.signer.signTransaction(transactions, signerDetails);

    const calldata = fromCallsToExecuteCalldata(transactions);
    const response = await super.getInvokeEstimateFee(
      { contractAddress: this.address, calldata, signature },
      { version, nonce },
      blockIdentifier
    );

    const suggestedMaxFee = estimatedFeeToMaxFee(response.overall_fee);

    return {
      ...response,
      suggestedMaxFee,
    };
  }

  public async estimateDeclareFee(
    { classHash, contract }: DeclareContractPayload,
    { blockIdentifier, nonce: providedNonce }: EstimateFeeDetails = {}
  ): Promise<EstimateFee> {
    const nonce = toBigInt(providedNonce ?? (await this.getNonce()));
    const version = toBigInt(feeTransactionVersion);
    const chainId = await this.getChainId();
    const contractDefinition = parseContract(contract);

    const signature = await this.signer.signDeclareTransaction({
      classHash,
      senderAddress: this.address,
      chainId,
      maxFee: 0,
      version,
      nonce,
    });

    const response = await super.getDeclareEstimateFee(
      { senderAddress: this.address, signature, contractDefinition },
      { version, nonce },
      blockIdentifier
    );
    const suggestedMaxFee = estimatedFeeToMaxFee(response.overall_fee);

    return {
      ...response,
      suggestedMaxFee,
    };
  }

  public async estimateAccountDeployFee(
    {
      classHash,
      addressSalt = 0,
      constructorCalldata = [],
      contractAddress: providedContractAddress,
    }: DeployAccountContractPayload,
    { blockIdentifier }: EstimateFeeDetails = {}
  ): Promise<EstimateFee> {
<<<<<<< HEAD
    const nonce = toBigInt(providedNonce ?? (await this.getNonce()));
    const version = toBigInt(feeTransactionVersion);
=======
    const nonce = '0x0';
    const version = toBN(feeTransactionVersion);
>>>>>>> d336dd4a
    const chainId = await this.getChainId();
    const contractAddress =
      providedContractAddress ??
      calculateContractAddressFromHash(addressSalt, classHash, constructorCalldata, 0);

    const signature = await this.signer.signDeployAccountTransaction({
      classHash,
      contractAddress,
      chainId,
      maxFee: 0,
      version,
      nonce,
      addressSalt,
      constructorCalldata,
    });

    const response = await super.getDeployAccountEstimateFee(
      { classHash, addressSalt, constructorCalldata, signature },
      { version, nonce },
      blockIdentifier
    );
    const suggestedMaxFee = estimatedFeeToMaxFee(response.overall_fee);

    return {
      ...response,
      suggestedMaxFee,
    };
  }

  public async estimateDeployFee(
    payload: UniversalDeployerContractPayload | UniversalDeployerContractPayload[],
    transactionsDetail?: InvocationsDetails | undefined
  ): Promise<EstimateFee> {
    const calls = [].concat(payload as []).map((it) => {
      const {
        classHash,
        salt = '0',
        unique = true,
        constructorCalldata = [],
      } = it as UniversalDeployerContractPayload;
      const compiledConstructorCallData = compileCalldata(constructorCalldata);

      return {
        contractAddress: UDC.ADDRESS,
        entrypoint: UDC.ENTRYPOINT,
        calldata: [
          classHash,
          salt,
          toCairoBool(unique),
          compiledConstructorCallData.length,
          ...compiledConstructorCallData,
        ],
      };
    });

    return this.estimateInvokeFee(calls, transactionsDetail);
  }

  public async execute(
    calls: AllowArray<Call>,
    abis: Abi[] | undefined = undefined,
    transactionsDetail: InvocationsDetails = {}
  ): Promise<InvokeFunctionResponse> {
    const transactions = Array.isArray(calls) ? calls : [calls];
    const nonce = toBigInt(transactionsDetail.nonce ?? (await this.getNonce()));
    const maxFee =
      transactionsDetail.maxFee ??
      (await this.getSuggestedMaxFee({ type: 'INVOKE', payload: calls }, transactionsDetail));
    const version = toBigInt(transactionVersion);
    const chainId = await this.getChainId();

    const signerDetails: InvocationsSignerDetails = {
      walletAddress: this.address,
      nonce,
      maxFee,
      version,
      chainId,
    };

    const signature = await this.signer.signTransaction(transactions, signerDetails, abis);

    const calldata = fromCallsToExecuteCalldata(transactions);

    return this.invokeFunction(
      { contractAddress: this.address, calldata, signature },
      {
        nonce,
        maxFee,
        version,
      }
    );
  }

  public async declare(
    { classHash, contract }: DeclareContractPayload,
    transactionsDetail: InvocationsDetails = {}
  ): Promise<DeclareContractResponse> {
    const nonce = toBigInt(transactionsDetail.nonce ?? (await this.getNonce()));
    const maxFee =
      transactionsDetail.maxFee ??
      (await this.getSuggestedMaxFee(
        { type: 'DECLARE', payload: { classHash, contract } },
        transactionsDetail
      ));

    const version = toBigInt(transactionVersion);
    const chainId = await this.getChainId();

    const signature = await this.signer.signDeclareTransaction({
      classHash,
      senderAddress: this.address,
      chainId,
      maxFee,
      version,
      nonce,
    });

    const contractDefinition = parseContract(contract);

    return this.declareContract(
      { contractDefinition, senderAddress: this.address, signature },
      {
        nonce,
        maxFee,
        version,
      }
    );
  }

  public async deploy(
    payload: UniversalDeployerContractPayload | UniversalDeployerContractPayload[],
    details?: InvocationsDetails | undefined
  ): Promise<MultiDeployContractResponse> {
    const params = [].concat(payload as []).map((it) => {
      const {
        classHash,
        salt,
        unique = true,
        constructorCalldata = [],
      } = it as UniversalDeployerContractPayload;

      const compiledConstructorCallData = compileCalldata(constructorCalldata);
      const deploySalt = salt ?? randomAddress();

      return {
        call: {
          contractAddress: UDC.ADDRESS,
          entrypoint: UDC.ENTRYPOINT,
          calldata: [
            classHash,
            deploySalt,
            toCairoBool(unique),
            compiledConstructorCallData.length,
            ...compiledConstructorCallData,
          ],
        },
        address: calculateContractAddressFromHash(
          unique ? pedersen(this.address, deploySalt) : deploySalt,
          classHash,
          compiledConstructorCallData,
          unique ? UDC.ADDRESS : 0
        ),
      };
    });

    const calls = params.map((it) => it.call);
    const addresses = params.map((it) => it.address);
    const invokeResponse = await this.execute(calls, undefined, details);

    return {
      ...invokeResponse,
      contract_address: addresses,
    };
  }

  public async deployContract(
    payload: UniversalDeployerContractPayload | UniversalDeployerContractPayload[],
    details?: InvocationsDetails | undefined
  ): Promise<DeployContractUDCResponse> {
    const deployTx = await this.deploy(payload, details);
    const txReceipt = await this.waitForTransaction(deployTx.transaction_hash, undefined, [
      'ACCEPTED_ON_L2',
    ]);
    return parseUDCEvent(txReceipt);
  }

  public async declareDeploy(
    payload: DeclareDeployContractPayload,
    details?: InvocationsDetails | undefined
  ): Promise<DeclareDeployUDCResponse> {
    const { classHash, contract, constructorCalldata, salt, unique } = payload;
    const { transaction_hash } = await this.declare({ contract, classHash }, details);
    const declare = await this.waitForTransaction(transaction_hash, undefined, ['ACCEPTED_ON_L2']);
    const deploy = await this.deployContract(
      { classHash, salt, unique, constructorCalldata },
      details
    );
    return { declare: { ...declare, class_hash: classHash }, deploy };
  }

  public async deployAccount(
    {
      classHash,
      constructorCalldata = [],
      addressSalt = 0,
      contractAddress: providedContractAddress,
    }: DeployAccountContractPayload,
    transactionsDetail: InvocationsDetails = {}
  ): Promise<DeployContractResponse> {
<<<<<<< HEAD
    const nonce = toBigInt(transactionsDetail.nonce ?? (await this.getNonce()));
    const version = toBigInt(transactionVersion);
=======
    const nonce = '0x0';
    const version = toBN(transactionVersion);
>>>>>>> d336dd4a
    const chainId = await this.getChainId();

    const contractAddress =
      providedContractAddress ??
      calculateContractAddressFromHash(addressSalt, classHash, constructorCalldata, 0);

    const maxFee =
      transactionsDetail.maxFee ??
      (await this.getSuggestedMaxFee(
        {
          type: 'DEPLOY_ACCOUNT',
          payload: { classHash, constructorCalldata, addressSalt, contractAddress },
        },
        transactionsDetail
      ));

    const signature = await this.signer.signDeployAccountTransaction({
      classHash,
      constructorCalldata,
      contractAddress,
      addressSalt,
      chainId,
      maxFee,
      version,
      nonce,
    });

    return this.deployAccountContract(
      { classHash, addressSalt, constructorCalldata, signature },
      {
        nonce,
        maxFee,
        version,
      }
    );
  }

  public async signMessage(typedData: TypedData): Promise<Signature> {
    return this.signer.signMessage(typedData, this.address);
  }

  public async hashMessage(typedData: TypedData): Promise<string> {
    return getMessageHash(typedData, this.address);
  }

  public async verifyMessageHash(hash: BigNumberish, signature: Signature): Promise<boolean> {
    try {
      await this.callContract({
        contractAddress: this.address,
        entrypoint: 'isValidSignature',
        calldata: compileCalldata({
          hash: toBigInt(hash).toString(),
          signature: [toHex(signature.r), toHex(signature.s)],
        }),
      });
      return true;
    } catch {
      return false;
    }
  }

  public async verifyMessage(typedData: TypedData, signature: Signature): Promise<boolean> {
    const hash = await this.hashMessage(typedData);
    return this.verifyMessageHash(hash, signature);
  }

  public async getSuggestedMaxFee(
    { type, payload }: EstimateFeeAction,
    details: EstimateFeeDetails
  ) {
    let feeEstimate: EstimateFee;

    switch (type) {
      case 'INVOKE':
        feeEstimate = await this.estimateInvokeFee(payload, details);
        break;

      case 'DECLARE':
        feeEstimate = await this.estimateDeclareFee(payload, details);
        break;

      case 'DEPLOY_ACCOUNT':
        feeEstimate = await this.estimateAccountDeployFee(payload, details);
        break;

      case 'DEPLOY':
        feeEstimate = await this.estimateDeployFee(payload, details);
        break;

      default:
        feeEstimate = { suggestedMaxFee: ZERO, overall_fee: ZERO };
        break;
    }

    return feeEstimate.suggestedMaxFee.toString();
  }
}<|MERGE_RESOLUTION|>--- conflicted
+++ resolved
@@ -187,13 +187,8 @@
     }: DeployAccountContractPayload,
     { blockIdentifier }: EstimateFeeDetails = {}
   ): Promise<EstimateFee> {
-<<<<<<< HEAD
-    const nonce = toBigInt(providedNonce ?? (await this.getNonce()));
     const version = toBigInt(feeTransactionVersion);
-=======
-    const nonce = '0x0';
-    const version = toBN(feeTransactionVersion);
->>>>>>> d336dd4a
+    const nonce = ZERO; // DEPLOY_ACCOUNT transaction will have a nonce zero as it is the first transaction in the account
     const chainId = await this.getChainId();
     const contractAddress =
       providedContractAddress ??
@@ -403,13 +398,8 @@
     }: DeployAccountContractPayload,
     transactionsDetail: InvocationsDetails = {}
   ): Promise<DeployContractResponse> {
-<<<<<<< HEAD
-    const nonce = toBigInt(transactionsDetail.nonce ?? (await this.getNonce()));
     const version = toBigInt(transactionVersion);
-=======
-    const nonce = '0x0';
-    const version = toBN(transactionVersion);
->>>>>>> d336dd4a
+    const nonce = ZERO; // DEPLOY_ACCOUNT transaction will have a nonce zero as it is the first transaction in the account
     const chainId = await this.getChainId();
 
     const contractAddress =
