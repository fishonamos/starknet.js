import { ProviderInterface } from '../provider';
import { BlockIdentifier } from '../provider/utils';
import { SignerInterface } from '../signer';
import {
  Abi,
  AllowArray,
  Call,
  DeclareContractPayload,
  DeclareContractResponse,
<<<<<<< HEAD
  DeclareDeployContractResponse,
=======
  DeployAccountContractPayload,
>>>>>>> dfbfd39b
  DeployContractResponse,
  DeployContractUDCResponse,
  EstimateFeeAction,
  EstimateFeeDetails,
  EstimateFeeResponse,
  InvocationsDetails,
  InvokeFunctionResponse,
  Signature,
<<<<<<< HEAD
} from '../types';
import {
  AllowArray,
  DeclareContractPayload,
  DeclareDeployContractPayload,
  DeployAccountContractPayload,
=======
>>>>>>> dfbfd39b
  UniversalDeployerContractPayload,
} from '../types';
import { BigNumberish } from '../utils/number';
import { TypedData } from '../utils/typedData/types';

export abstract class AccountInterface extends ProviderInterface {
  public abstract address: string;

  public abstract signer: SignerInterface;

  /**
   * @deprecated Use estimateInvokeFee or estimateDeclareFee instead
   * Estimate Fee for executing an INVOKE transaction on starknet
   *
   * @param calls the invocation object containing:
   * - contractAddress - the address of the contract
   * - entrypoint - the entrypoint of the contract
   * - calldata - (defaults to []) the calldata
   *
   * @returns response from estimate_fee
   */
  public abstract estimateFee(
    calls: AllowArray<Call>,
    estimateFeeDetails?: EstimateFeeDetails
  ): Promise<EstimateFeeResponse>;

  /**
   * Estimate Fee for executing an INVOKE transaction on starknet
   *
   * @param calls the invocation object containing:
   * - contractAddress - the address of the contract
   * - entrypoint - the entrypoint of the contract
   * - calldata - (defaults to []) the calldata
   *
   * @returns response from estimate_fee
   */
  public abstract estimateInvokeFee(
    calls: AllowArray<Call>,
    estimateFeeDetails?: EstimateFeeDetails
  ): Promise<EstimateFeeResponse>;

  /**
   * Estimate Fee for executing a DECLARE transaction on starknet
   *
   * @param contractPayload the payload object containing:
   * - contract - the compiled contract to be declared
   * - classHash - the class hash of the compiled contract. This can be obtained by using starknet-cli.
   *
   * @returns response from estimate_fee
   */
  public abstract estimateDeclareFee(
    contractPayload: DeclareContractPayload,
    estimateFeeDetails?: EstimateFeeDetails
  ): Promise<EstimateFeeResponse>;

  /**
   * Estimate Fee for executing a DEPLOY_ACCOUNT transaction on starknet
   *
   * @param contractPayload the payload object containing:
   * - contract - the compiled contract to be deployed
   * - classHash - the class hash of the compiled contract. This can be obtained by using starknet-cli.
   *
   * @returns response from estimate_fee
   */
  public abstract estimateAccountDeployFee(
    contractPayload: DeployAccountContractPayload,
    estimateFeeDetails?: EstimateFeeDetails
  ): Promise<EstimateFeeResponse>;

  /**
   * Estimate Fee for executing a UDC DEPLOY transaction on starknet
   * This is different from the normal DEPLOY transaction as it goes through the Universal Deployer Contract (UDC)
   
  * @param deployContractPayload containing
   * - classHash: computed class hash of compiled contract
   * - salt: address salt
   * - unique: bool if true ensure unique salt
   * - calldata: constructor calldata
   * - additionalCalls - optional additional calls array to support multicall
   * 
   * @param transactionsDetail Invocation Details containing:
   *  - optional nonce
   *  - optional version
   *  - optional maxFee
   */
  public abstract estimateDeployFee(
    deployContractPayload: UniversalDeployerContractPayload,
    transactionsDetail?: InvocationsDetails
  ): Promise<EstimateFeeResponse>;

  /**
   * Invoke execute function in account contract
   *
   * @param transactions the invocation object or an array of them, containing:
   * - contractAddress - the address of the contract
   * - entrypoint - the entrypoint of the contract
   * - calldata - (defaults to []) the calldata
   * - signature - (defaults to []) the signature
   * @param abi (optional) the abi of the contract for better displaying
   *
   * @returns response from addTransaction
   */
  public abstract execute(
    transactions: AllowArray<Call>,
    abis?: Abi[],
    transactionsDetail?: InvocationsDetails
  ): Promise<InvokeFunctionResponse>;

  /**
   * Declares a given compiled contract (json) to starknet
   * 
   * @param contractPayload transaction payload to be deployed containing:
  - contract: compiled contract code
  - classHash: computed class hash of compiled contract
   * @param transactionsDetail Invocation Details containing:
  - optional nonce
  - optional version
  - optional maxFee
   * @returns a confirmation of sending a transaction on the starknet contract
   */
  public abstract declare(
    contractPayload: DeclareContractPayload,
    transactionsDetail?: InvocationsDetails
  ): Promise<DeclareContractResponse>;

  /**
   * Deploys a given compiled contract (json) to starknet using Universal Deployer Contract (UDC)
   * This is different from the normal DEPLOY transaction as it goes through the Universal Deployer Contract (UDC)
   *
   * @param deployContractPayload containing
   * - classHash: computed class hash of compiled contract
   * - constructorCalldata: constructor calldata
   * - optional salt: address salt - default random
   * - optional unique: bool if true ensure unique salt - default true
   * - optional additionalCalls - optional additional calls array to support multicall
   * @param transactionsDetail Invocation Details containing:
   *  - optional nonce
   *  - optional version
   *  - optional maxFee
   */
  public abstract deploy(
    deployContractPayload: UniversalDeployerContractPayload,
    transactionsDetail?: InvocationsDetails
  ): Promise<InvokeFunctionResponse>;

  /**
   * Simplify deploy simulating old DeployContract with same response + UDC specific response
   *
   * @param payload UniversalDeployerContractPayload
   * @param detials InvocationsDetails
   * @returns Promise<AccountDeployContractResponse>
   */
  public abstract deployContract(
    payload: UniversalDeployerContractPayload,
    details: InvocationsDetails
  ): Promise<DeployContractUDCResponse>;

  /**
   * Declares and Deploy a given compiled contract (json) to starknet using UDC
   *
   * @param declareDeployerContractPayload containing
   * - contract: compiled contract code
   * - classHash: computed class hash of compiled contract
   * - optional constructorCalldata: constructor calldata
   * - optional salt: address salt - default random
   * - optional unique: bool if true ensure unique salt - default true
   * - optional additionalCalls: - optional additional calls array to support multicall
   * @param details
   * - optional nonce
   * - optional version
   * - optional maxFee
   */
  public abstract declareDeploy(
    declareDeployerContractPayload: DeclareDeployContractPayload,
    details?: InvocationsDetails
  ): Promise<DeclareDeployContractResponse>;

  /**
   * Deploy the account on Starknet
   * 
   * @param contractPayload transaction payload to be deployed containing:
  - classHash: computed class hash of compiled contract
  - optional constructor calldata
  - optional address salt  
  - optional contractAddress
   * @param transactionsDetail Invocation Details containing:
  - optional nonce
  - optional version
  - optional maxFee
   * @returns a confirmation of sending a transaction on the starknet contract
   */
  public abstract deployAccount(
    contractPayload: DeployAccountContractPayload,
    transactionsDetail?: InvocationsDetails
  ): Promise<DeployContractResponse>;

  /**
   * Sign an JSON object for off-chain usage with the starknet private key and return the signature
   * This adds a message prefix so it cant be interchanged with transactions
   *
   * @param json - JSON object to be signed
   * @returns the signature of the JSON object
   * @throws {Error} if the JSON object is not a valid JSON
   */
  public abstract signMessage(typedData: TypedData): Promise<Signature>;

  /**
   * Hash a JSON object with pederson hash and return the hash
   * This adds a message prefix so it cant be interchanged with transactions
   *
   * @param json - JSON object to be hashed
   * @returns the hash of the JSON object
   * @throws {Error} if the JSON object is not a valid JSON
   */
  public abstract hashMessage(typedData: TypedData): Promise<string>;

  /**
   * Verify a signature of a JSON object
   *
   * @param typedData - JSON object to be verified
   * @param signature - signature of the JSON object
   * @returns true if the signature is valid, false otherwise
   * @throws {Error} if the JSON object is not a valid JSON or the signature is not a valid signature
   */
  public abstract verifyMessage(typedData: TypedData, signature: Signature): Promise<boolean>;

  /**
   * Verify a signature of a given hash
   * @warning This method is not recommended, use verifyMessage instead
   *
   * @param hash - hash to be verified
   * @param signature - signature of the hash
   * @returns true if the signature is valid, false otherwise
   * @throws {Error} if the signature is not a valid signature
   */
  public abstract verifyMessageHash(hash: BigNumberish, signature: Signature): Promise<boolean>;

  /**
   * Gets the nonce of the account with respect to a specific block
   *
   * @param  {BlockIdentifier} blockIdentifier - optional blockIdentifier. Defaults to 'pending'
   * @returns nonce of the account
   */
  public abstract getNonce(blockIdentifier?: BlockIdentifier): Promise<BigNumberish>;

  /**
   * Gets Suggested Max Fee based on the transaction type
   *
   * @param  {EstimateFeeAction} estimateFeeAction
   * @param  {EstimateFeeDetails} details
   * @returns suggestedMaxFee
   */
  public abstract getSuggestedMaxFee(
    estimateFeeAction: EstimateFeeAction,
    details: EstimateFeeDetails
  ): Promise<BigNumberish>;
}<|MERGE_RESOLUTION|>--- conflicted
+++ resolved
@@ -7,11 +7,9 @@
   Call,
   DeclareContractPayload,
   DeclareContractResponse,
-<<<<<<< HEAD
+  DeclareDeployContractPayload,
   DeclareDeployContractResponse,
-=======
   DeployAccountContractPayload,
->>>>>>> dfbfd39b
   DeployContractResponse,
   DeployContractUDCResponse,
   EstimateFeeAction,
@@ -20,15 +18,6 @@
   InvocationsDetails,
   InvokeFunctionResponse,
   Signature,
-<<<<<<< HEAD
-} from '../types';
-import {
-  AllowArray,
-  DeclareContractPayload,
-  DeclareDeployContractPayload,
-  DeployAccountContractPayload,
-=======
->>>>>>> dfbfd39b
   UniversalDeployerContractPayload,
 } from '../types';
 import { BigNumberish } from '../utils/number';
