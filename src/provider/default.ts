import { StarknetChainId } from '../constants';
import {
  BigNumberish,
  BlockIdentifier,
  Call,
  CallContractResponse,
  ContractClass,
  DeclareContractResponse,
  DeclareContractTransaction,
  DeployAccountContractTransaction,
  DeployContractResponse,
  EstimateFeeResponse,
  EstimateFeeResponseBulk,
  GetBlockResponse,
  GetCodeResponse,
  GetTransactionReceiptResponse,
  GetTransactionResponse,
  Invocation,
  InvocationBulk,
  InvocationsDetailsWithNonce,
  InvokeFunctionResponse,
  Nonce,
  ProviderOptions,
  RPC,
<<<<<<< HEAD
  SimulateTransactionResponse,
=======
  RpcProviderOptions,
  SequencerProviderOptions,
>>>>>>> c3ae3d06
  StateUpdateResponse,
  Storage,
  waitForTransactionOptions,
} from '../types';
import { ProviderInterface } from './interface';
import { RpcProvider } from './rpc';
import { SequencerProvider } from './sequencer';
import { getAddressFromStarkName, getStarkName } from './starknetId';

export class Provider implements ProviderInterface {
  private provider!: ProviderInterface;

  constructor(providerOrOptions?: ProviderOptions | ProviderInterface) {
    if (providerOrOptions instanceof Provider) {
      // providerOrOptions is Provider
      this.provider = providerOrOptions.provider;
    } else if (
      providerOrOptions instanceof RpcProvider ||
      providerOrOptions instanceof SequencerProvider
    ) {
      // providerOrOptions is SequencerProvider or RpcProvider
      this.provider = <ProviderInterface>providerOrOptions;
    } else if (providerOrOptions && 'rpc' in providerOrOptions) {
      // providerOrOptions is rpc option
      this.provider = new RpcProvider(<RpcProviderOptions>providerOrOptions.rpc);
    } else if (providerOrOptions && 'sequencer' in providerOrOptions) {
      // providerOrOptions is sequencer option
      this.provider = new SequencerProvider(<SequencerProviderOptions>providerOrOptions.sequencer);
    } else {
      // providerOrOptions is none, create SequencerProvider as default
      this.provider = new SequencerProvider();
    }
  }

  public async getChainId(): Promise<StarknetChainId> {
    return this.provider.getChainId();
  }

  public async getBlock(blockIdentifier: BlockIdentifier): Promise<GetBlockResponse> {
    return this.provider.getBlock(blockIdentifier);
  }

  public async getClassAt(
    contractAddress: string,
    blockIdentifier?: BlockIdentifier
  ): Promise<ContractClass | RPC.ContractClass> {
    return this.provider.getClassAt(contractAddress, blockIdentifier);
  }

  public async getClassHashAt(
    contractAddress: string,
    blockIdentifier?: BlockIdentifier
  ): Promise<string> {
    return this.provider.getClassHashAt(contractAddress, blockIdentifier);
  }

  public getClassByHash(classHash: string): Promise<ContractClass | RPC.ContractClass> {
    return this.provider.getClassByHash(classHash);
  }

  public async getEstimateFee(
    invocationWithTxType: Invocation,
    invocationDetails: InvocationsDetailsWithNonce,
    blockIdentifier: BlockIdentifier
  ): Promise<EstimateFeeResponse> {
    return this.provider.getEstimateFee(invocationWithTxType, invocationDetails, blockIdentifier);
  }

  public async getInvokeEstimateFee(
    invocationWithTxType: Invocation,
    invocationDetails: InvocationsDetailsWithNonce,
    blockIdentifier?: BlockIdentifier,
    skipValidate?: boolean
  ): Promise<EstimateFeeResponse> {
    return this.provider.getInvokeEstimateFee(
      invocationWithTxType,
      invocationDetails,
      blockIdentifier,
      skipValidate
    );
  }

  public async getEstimateFeeBulk(
    invocations: InvocationBulk,
    blockIdentifier?: BlockIdentifier
  ): Promise<EstimateFeeResponseBulk> {
    return this.provider.getEstimateFeeBulk(invocations, blockIdentifier);
  }

  public async getNonceForAddress(
    contractAddress: string,
    blockIdentifier?: BlockIdentifier
  ): Promise<Nonce> {
    return this.provider.getNonceForAddress(contractAddress, blockIdentifier);
  }

  public async getStorageAt(
    contractAddress: string,
    key: BigNumberish,
    blockIdentifier?: BlockIdentifier
  ): Promise<Storage> {
    return this.provider.getStorageAt(contractAddress, key, blockIdentifier);
  }

  public async getTransaction(txHash: BigNumberish): Promise<GetTransactionResponse> {
    return this.provider.getTransaction(txHash);
  }

  public async getTransactionReceipt(txHash: BigNumberish): Promise<GetTransactionReceiptResponse> {
    return this.provider.getTransactionReceipt(txHash);
  }

  public async callContract(
    request: Call,
    blockIdentifier?: BlockIdentifier
  ): Promise<CallContractResponse> {
    return this.provider.callContract(request, blockIdentifier);
  }

  public async invokeFunction(
    functionInvocation: Invocation,
    details: InvocationsDetailsWithNonce
  ): Promise<InvokeFunctionResponse> {
    return this.provider.invokeFunction(functionInvocation, details);
  }

  public async deployAccountContract(
    payload: DeployAccountContractTransaction,
    details: InvocationsDetailsWithNonce
  ): Promise<DeployContractResponse> {
    return this.provider.deployAccountContract(payload, details);
  }

  public async declareContract(
    transaction: DeclareContractTransaction,
    details: InvocationsDetailsWithNonce
  ): Promise<DeclareContractResponse> {
    return this.provider.declareContract(transaction, details);
  }

  public async getDeclareEstimateFee(
    transaction: DeclareContractTransaction,
    details: InvocationsDetailsWithNonce,
    blockIdentifier?: BlockIdentifier,
    skipValidate?: boolean
  ): Promise<EstimateFeeResponse> {
    return this.provider.getDeclareEstimateFee(transaction, details, blockIdentifier, skipValidate);
  }

  public getDeployAccountEstimateFee(
    transaction: DeployAccountContractTransaction,
    details: InvocationsDetailsWithNonce,
    blockIdentifier?: BlockIdentifier,
    skipValidate?: boolean
  ): Promise<EstimateFeeResponse> {
    return this.provider.getDeployAccountEstimateFee(
      transaction,
      details,
      blockIdentifier,
      skipValidate
    );
  }

  public async getCode(
    contractAddress: string,
    blockIdentifier?: BlockIdentifier
  ): Promise<GetCodeResponse> {
    return this.provider.getCode(contractAddress, blockIdentifier);
  }

  public async waitForTransaction(
    txHash: BigNumberish,
    options?: waitForTransactionOptions
  ): Promise<GetTransactionReceiptResponse> {
    return this.provider.waitForTransaction(txHash, options);
  }

  public async getSimulateTransaction(
    invocations: InvocationBulk,
    blockIdentifier?: BlockIdentifier,
    skipValidate?: boolean,
    skipExecute?: boolean
  ): Promise<SimulateTransactionResponse> {
    return this.provider.getSimulateTransaction(
      invocations,
      blockIdentifier,
      skipExecute,
      skipValidate
    );
  }

  public async getStateUpdate(blockIdentifier?: BlockIdentifier): Promise<StateUpdateResponse> {
    return this.provider.getStateUpdate(blockIdentifier);
  }

  public async getStarkName(address: BigNumberish, StarknetIdContract?: string): Promise<string> {
    return getStarkName(this, address, StarknetIdContract);
  }

  public async getAddressFromStarkName(name: string, StarknetIdContract?: string): Promise<string> {
    return getAddressFromStarkName(this, name, StarknetIdContract);
  }
}<|MERGE_RESOLUTION|>--- conflicted
+++ resolved
@@ -22,12 +22,9 @@
   Nonce,
   ProviderOptions,
   RPC,
-<<<<<<< HEAD
-  SimulateTransactionResponse,
-=======
   RpcProviderOptions,
   SequencerProviderOptions,
->>>>>>> c3ae3d06
+  SimulateTransactionResponse,
   StateUpdateResponse,
   Storage,
   waitForTransactionOptions,
