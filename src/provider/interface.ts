import { StarknetChainId } from '../constants';
import type {
  Call,
  CallContractResponse,
  ContractClass,
  DeclareContractResponse,
  DeclareContractTransaction,
  DeployAccountContractPayload,
  DeployAccountContractTransaction,
  DeployContractResponse,
  EstimateFeeResponse,
  EstimateFeeResponseBulk,
  GetBlockResponse,
  GetCodeResponse,
  GetTransactionReceiptResponse,
  GetTransactionResponse,
  Invocation,
  InvocationBulk,
  InvocationsDetailsWithNonce,
  InvokeFunctionResponse,
<<<<<<< HEAD
  waitForTransactionOptions,
=======
  Status,
  TransactionSimulationResponse,
>>>>>>> 558b20e1
} from '../types';
import type { BigNumberish } from '../utils/number';
import { BlockIdentifier } from './utils';

export abstract class ProviderInterface {
  /**
   * Gets the Starknet chain Id
   *
   * @returns the chain Id
   */
  public abstract getChainId(): Promise<StarknetChainId>;

  /**
   * Calls a function on the StarkNet contract.
   *
   * @param call transaction to be called
   * @param blockIdentifier block identifier
   * @returns the result of the function on the smart contract.
   */
  public abstract callContract(
    call: Call,
    blockIdentifier?: BlockIdentifier
  ): Promise<CallContractResponse>;

  /**
   * Gets the block information
   *
   * @param blockIdentifier block identifier
   * @returns the block object
   */
  public abstract getBlock(blockIdentifier: BlockIdentifier): Promise<GetBlockResponse>;

  /**
   * @deprecated The method should not be used
   */
  public abstract getCode(
    contractAddress: string,
    blockIdentifier?: BlockIdentifier
  ): Promise<GetCodeResponse>;

  /**
   * Gets the contract class of the deployed contract.
   *
   * @param contractAddress - contract address
   * @param blockIdentifier - block identifier
   * @returns Contract class of compiled contract
   */
  public abstract getClassAt(
    contractAddress: string,
    blockIdentifier?: BlockIdentifier
  ): Promise<ContractClass>;

  /**
   * Returns the class hash deployed under the given address.
   *
   * @param contractAddress - contract address
   * @param blockIdentifier - block identifier
   * @returns Class hash
   */
  public abstract getClassHashAt(
    contractAddress: string,
    blockIdentifier?: BlockIdentifier
  ): Promise<string>;

  /**
   * Returns the contract class deployed under the given class hash.
   *
   * @param classHash - class hash
   * @returns Contract class of compiled contract
   */
  public abstract getClassByHash(classHash: string): Promise<ContractClass>;

  /**
   * Gets the nonce of a contract with respect to a specific block
   *
   * @param contractAddress - contract address
   * @returns the hex nonce
   */
  public abstract getNonceForAddress(
    contractAddress: string,
    blockIdentifier?: BlockIdentifier
  ): Promise<BigNumberish>;

  /**
   * Gets the contract's storage variable at a specific key.
   *
   * @param contractAddress
   * @param key - from getStorageVarAddress('<STORAGE_VARIABLE_NAME>') (WIP)
   * @param blockIdentifier - block identifier
   * @returns the value of the storage variable
   */
  public abstract getStorageAt(
    contractAddress: string,
    key: BigNumberish,
    blockIdentifier?: BlockIdentifier
  ): Promise<BigNumberish>;

  /**
   * Gets the transaction information from a tx id.
   *
   * @param txHash
   * @returns the transaction object { transaction_id, status, transaction, block_number?, block_number?, transaction_index?, transaction_failure_reason? }
   */
  public abstract getTransaction(transactionHash: BigNumberish): Promise<GetTransactionResponse>;

  /**
   * Gets the transaction receipt from a tx hash.
   *
   * @param txHash
   * @returns the transaction receipt object
   */
  public abstract getTransactionReceipt(
    transactionHash: BigNumberish
  ): Promise<GetTransactionReceiptResponse>;

  /**
   * Deploys a given compiled Account contract (json) to starknet
   *
   * @param payload payload to be deployed containing:
   * - compiled contract code
   * - constructor calldata
   * - address salt
   * @returns a confirmation of sending a transaction on the starknet contract
   */
  public abstract deployAccountContract(
    payload: DeployAccountContractPayload,
    details: InvocationsDetailsWithNonce
  ): Promise<DeployContractResponse>;

  /**
   * Invokes a function on starknet
   * @deprecated This method wont be supported as soon as fees are mandatory. Should not be used outside of Account class
   *
   * @param invocation the invocation object containing:
   * - contractAddress - the address of the contract
   * - entrypoint - the entrypoint of the contract
   * - calldata - (defaults to []) the calldata
   * - signature - (defaults to []) the signature
   * @param details - optional details containing:
   * - nonce - optional nonce
   * - version - optional version
   * - maxFee - optional maxFee
   * @returns response from addTransaction
   */
  public abstract invokeFunction(
    invocation: Invocation,
    details: InvocationsDetailsWithNonce
  ): Promise<InvokeFunctionResponse>;

  /**
   * Declares a given compiled contract (json) to starknet
   * @param transaction transaction payload to be deployed containing:
   * - compiled contract code
   * - sender address
   * - signature
   * @param details Invocation Details containing:
   * - nonce
   * - optional version
   * - optional maxFee
   * @returns a confirmation of sending a transaction on the starknet contract
   */
  public abstract declareContract(
    transaction: DeclareContractTransaction,
    details: InvocationsDetailsWithNonce
  ): Promise<DeclareContractResponse>;

  /**
   * Estimates the fee for a given INVOKE transaction
   * @deprecated Please use getInvokeEstimateFee or getDeclareEstimateFee instead. Should not be used outside of Account class
   *
   * @param invocation the invocation object containing:
   * - contractAddress - the address of the contract
   * - entrypoint - the entrypoint of the contract
   * - calldata - (defaults to []) the calldata
   * - signature - (defaults to []) the signature
   * @param blockIdentifier - block identifier
   * @param details - optional details containing:
   * - nonce - optional nonce
   * - version - optional version
   * @returns the estimated fee
   */
  public abstract getEstimateFee(
    invocation: Invocation,
    details: InvocationsDetailsWithNonce,
    blockIdentifier: BlockIdentifier
  ): Promise<EstimateFeeResponse>;

  /**
   * Estimates the fee for a given INVOKE transaction
   *
   * @param invocation the invocation object containing:
   * - contractAddress - the address of the contract
   * - entrypoint - the entrypoint of the contract
   * - calldata - (defaults to []) the calldata
   * - signature - (defaults to []) the signature
   * @param blockIdentifier - block identifier
   * @param details - optional details containing:
   * - nonce - optional nonce
   * - version - optional version
   * @returns the estimated fee
   */
  public abstract getInvokeEstimateFee(
    invocation: Invocation,
    details: InvocationsDetailsWithNonce,
    blockIdentifier?: BlockIdentifier
  ): Promise<EstimateFeeResponse>;

  /**
   * Estimates the fee for a given DECLARE transaction
   *
   * @param transaction transaction payload to be declared containing:
   * - compiled contract code
   * - sender address
   * - signature - (defaults to []) the signature
   * @param details - optional details containing:
   * - nonce
   * - version - optional version
   * - optional maxFee
   * @param blockIdentifier - block identifier
   * @returns the estimated fee
   */
  public abstract getDeclareEstimateFee(
    transaction: DeclareContractTransaction,
    details: InvocationsDetailsWithNonce,
    blockIdentifier?: BlockIdentifier
  ): Promise<EstimateFeeResponse>;

  /**
   * Estimates the fee for a given DEPLOY_ACCOUNT transaction
   *
   * @param transaction transaction payload to be deployed containing:
   * - classHash
   * - constructorCalldata
   * - addressSalt
   * - signature - (defaults to []) the signature
   * @param details - optional details containing:
   * - nonce
   * - version - optional version
   * - optional maxFee
   * @param blockIdentifier - block identifier
   * @returns the estimated fee
   */
  public abstract getDeployAccountEstimateFee(
    transaction: DeployAccountContractTransaction,
    details: InvocationsDetailsWithNonce,
    blockIdentifier?: BlockIdentifier
  ): Promise<EstimateFeeResponse>;

  /**
   * Estimates the fee for a list of INVOKE transaction
   *
   * @param invocations the array of invocation and invocation details object containing:
   * - contractAddress - the address of the account
   * - calldata - (defaults to []) the calldata
   * - signature - (defaults to []) the signature
   * - nonce - optional nonce
   * - version - optional version
   * @param blockIdentifier - block identifier
   * @returns the estimated fee
   */
  public abstract getEstimateFeeBulk(
    invocations: InvocationBulk,
    blockIdentifier?: BlockIdentifier
  ): Promise<EstimateFeeResponseBulk>;

  /**
   * Wait for the transaction to be accepted
   * @param txHash - transaction hash
   * @param retryInterval - retry interval
   * @return GetTransactionReceiptResponse
   */
  public abstract waitForTransaction(
    txHash: BigNumberish,
    options?: waitForTransactionOptions
  ): Promise<GetTransactionReceiptResponse>;

  /**
   * Simulates the transaction and returns the transaction trace and estimated fee.
   *
   * @param invocation the invocation object containing:
   * - contractAddress - the address of the contract
   * - entrypoint - the entrypoint of the contract
   * - calldata - (defaults to []) the calldata
   * - signature - (defaults to []) the signature
   * @param details - optional details containing:
   * - nonce - optional nonce
   * - version - optional version
   * @param blockIdentifier - block identifier
   * @returns the transaction trace and estimated fee
   */
  public abstract getSimulateTransaction(
    invocation: Invocation,
    invocationDetails: InvocationsDetailsWithNonce,
    blockIdentifier?: BlockIdentifier
  ): Promise<TransactionSimulationResponse>;
}<|MERGE_RESOLUTION|>--- conflicted
+++ resolved
@@ -18,12 +18,8 @@
   InvocationBulk,
   InvocationsDetailsWithNonce,
   InvokeFunctionResponse,
-<<<<<<< HEAD
+  TransactionSimulationResponse,
   waitForTransactionOptions,
-=======
-  Status,
-  TransactionSimulationResponse,
->>>>>>> 558b20e1
 } from '../types';
 import type { BigNumberish } from '../utils/number';
 import { BlockIdentifier } from './utils';
