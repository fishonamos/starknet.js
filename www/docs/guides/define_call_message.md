--- conflicted
+++ resolved
@@ -16,11 +16,7 @@
 
 This type does not exist in JS/TS - you have Number, bigInt, string, array, objects... and types defined in libraries.
 
-<<<<<<< HEAD
 In Starknet.js, it's a bit ... complicated : you have the BigNumberish type and it can include:
-=======
-In Starknet.js, it's a bit ... complicated : you have the BigNumberish type and it can include :
->>>>>>> 57ea9312
 
 - String : "123", "0xabc2"
 - Number (max 53 bits) : 123
